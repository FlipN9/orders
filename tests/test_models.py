"""
Test cases for Order Model

"""
import os
import logging
import unittest
import random
from service import app
from service.models import Order, Item, DataValidationError, db, OrderStatus
from tests.factories import OrderFactory, ItemFactory

DATABASE_URI = os.getenv(
    "DATABASE_URI", "postgresql://postgres:postgres@localhost:5432/postgres"
)

######################################################################
#  Order   M O D E L   T E S T   C A S E S
######################################################################
class TestOrder(unittest.TestCase):
    """ Test Cases for Order Model """

    @classmethod
    def setUpClass(cls):
        """ This runs once before the entire test suite """
        app.config["TESTING"] = True
        app.config["DEBUG"] = False
        app.config["SQLALCHEMY_DATABASE_URI"] = DATABASE_URI
        app.logger.setLevel(logging.CRITICAL)
        Order.init_db(app)

    @classmethod
    def tearDownClass(cls):
        """ This runs once after the entire test suite """
        db.session.close()

    def setUp(self):
        """ This runs before each test """
        db.session.query(Order).delete()  # clean up the last tests
        db.session.commit()

    def tearDown(self):
        """ This runs after each test """
        db.session.remove()
        

    ######################################################################
    #  T E S T   C A S E S
    ######################################################################

    def test_create_an_order(self):
        """It should Create an Order and assert that it exists"""
        fake_order = OrderFactory()
        order = Order(
            customer_id=fake_order.customer_id,
            tracking_id=fake_order.tracking_id,
            status=fake_order.status,
        )
        self.assertIsNotNone(order)
        self.assertEqual(order.id, None)
        self.assertEqual(order.customer_id, fake_order.customer_id)
        self.assertEqual(order.tracking_id, fake_order.tracking_id)
        self.assertEqual(order.status, fake_order.status)

    def test_add_an_order(self):
        """It should Create an order and add it to the database"""
        orders = Order.all()
        self.assertEqual(orders, [])
        order = OrderFactory()
        order.create()
        # Assert that it was assigned an id and shows up in the database
        self.assertIsNotNone(order.id)
        orders = Order.all()
        self.assertEqual(len(orders), 1)

<<<<<<< HEAD
    def test_update_order(self):
        """It should Update an order"""
        order = OrderFactory()
        order.create()
        # Assert that it was assigned an id and shows up in the database
        self.assertIsNotNone(order.id)

        # Fetch it back
        order = Order.find(order.id)
        order.tracking_id = 8888
        order.status = OrderStatus.CANCELLED
        order.update()

        # Fetch it back again
        order = Order.find(order.id)
        self.assertEqual(order.tracking_id, 8888)
        self.assertEqual(order.status.name, OrderStatus.CANCELLED.name)
=======
    def test_read_order(self):
        """It should Read an order"""
        order = OrderFactory()
        order.create()

        # Read it back
        found_order = Order.find(order.id)
        self.assertEqual(found_order.id, order.id)
        self.assertEqual(found_order.customer_id, order.customer_id)
        self.assertEqual(found_order.tracking_id, order.tracking_id)
        self.assertEqual(found_order.created_time, order.created_time)
        self.assertEqual(found_order.status, order.status)
        self.assertEqual(found_order.order_items, [])

    def test_list_all_orders(self):
        """It should List all Orders in the database"""
        orders = Order.all()
        # self.assertEqual(orders, [])
        for order in OrderFactory.create_batch(3):
            order.create()
        # Assert that there are not 3 orders in the database
        orders = Order.all()
        self.assertEqual(len(orders), 3)

    def test_find_list_by_customer_id(self):
        """It should Find an Order by customer_id"""
        order = OrderFactory()
        order.create()
        # Fetch it from database by customer_id
        same_order = Order.find_by_customer(order.customer_id)[0]
        self.assertEqual(same_order.id, order.id)
        self.assertEqual(same_order.customer_id, order.customer_id)
>>>>>>> 9fca628a

    def test_serialize_an_order(self):
        """It should Serialize an order"""
        order = OrderFactory()
        item = ItemFactory(order=order)
        order.create()

        serial_order = order.serialize()
        self.assertEqual(serial_order["id"], order.id)
        self.assertEqual(serial_order["customer_id"], order.customer_id)
        self.assertEqual(serial_order["tracking_id"], order.tracking_id)
        self.assertEqual(serial_order["status"], order.status.name)
        self.assertEqual(len(serial_order["order_items"]), 1)
        items = serial_order["order_items"]
        self.assertEqual(items[0]["id"], item.id)
        self.assertEqual(items[0]["order_id"], item.order_id)
        self.assertEqual(items[0]["product_id"], item.product_id)
        self.assertEqual(items[0]["quantity"], item.quantity)
        self.assertEqual(items[0]["price"], item.price)

    def test_deserialize_an_order(self):
        """It should Deserialize an order"""
        order = OrderFactory()
        order.order_items.append(ItemFactory())
        order.create()
        serial_order = order.serialize()
        new_order = Order()
        new_order.deserialize(serial_order)
        self.assertEqual(new_order.customer_id, order.customer_id)
        self.assertEqual(new_order.tracking_id, order.tracking_id)
        self.assertEqual(new_order.status, order.status)

    def test_deserialize_with_key_error(self):
        """It should not Deserialize an order with a KeyError"""
        order = Order()
        self.assertRaises(DataValidationError, order.deserialize, {})

    def test_deserialize_with_type_error(self):
        """It should not Deserialize an order with a TypeError"""
        order = Order()
        self.assertRaises(DataValidationError, order.deserialize, [])

    def test_deserialize_item_key_error(self):
        """It should not Deserialize an item with a KeyError"""
        item = Item()
        self.assertRaises(DataValidationError, item.deserialize, {})

    def test_deserialize_item_type_error(self):
        """It should not Deserialize an item with a TypeError"""
        item = Item()
        self.assertRaises(DataValidationError, item.deserialize, [])
    
    def test_add_order_item(self):
        """It should Create an item with an order and add it to the database"""
        orders = Order.all()
        self.assertEqual(orders, [])
        order = OrderFactory()
        item = ItemFactory(order=order)
        order.create()
        # Assert that it was assigned an id and shows up in the database
        self.assertIsNotNone(order.id)
        orders = Order.all()
        self.assertEqual(len(orders), 1) 

        new_order = Order.find(order.id)
        self.assertEqual(new_order.order_items[0].id, item.id)

        item2 = ItemFactory()
        order.order_items.append(item2)
        order.update()

        new_order = Order.find(order.id)
        self.assertEqual(len(new_order.order_items), 2)
        self.assertEqual(new_order.order_items[1].id, item2.id)

<<<<<<< HEAD
    def test_update_order_item(self):
        """It should Update an order item"""
        orders = Order.all()
        self.assertEqual(orders, [])

        order = OrderFactory()
        item = ItemFactory(order=order)
        order.create()
        # Assert that it was assigned an id and shows up in the database
        self.assertIsNotNone(order.id)
        orders = Order.all()
        self.assertEqual(len(orders), 1)

        # Fetch it back
        order = Order.find(order.id)
        old_item = order.order_items[0]
        print("%r", old_item)
        self.assertEqual(old_item.product_id, item.product_id)
        self.assertEqual(old_item.quantity, item.quantity)
        self.assertEqual(old_item.price, item.price)
        # Change the product_id, quantity, price
        old_item.product_id = 9999
        old_item.quantity = 8888
        old_item.price = 7777
        order.update()

        # Fetch it back again
        order = Order.find(order.id)
        item = order.order_items[0]
        self.assertEqual(item.product_id, 9999)
        self.assertEqual(item.quantity, 8888)
        self.assertEqual(item.price, 7777)
=======
    def test_read_order_item(self):
        """It should Read an item"""
        order = OrderFactory()
        item = ItemFactory(order=order)
        order.create()

        # Read it back
        found_item = Item.find(item.id)
        self.assertEqual(found_item.id, item.id)
        self.assertEqual(found_item.order_id, order.id)
        self.assertEqual(found_item.product_id, item.product_id)
        self.assertEqual(found_item.quantity, item.quantity)
        self.assertEqual(found_item.price, item.price)
>>>>>>> 9fca628a
<|MERGE_RESOLUTION|>--- conflicted
+++ resolved
@@ -73,7 +73,6 @@
         orders = Order.all()
         self.assertEqual(len(orders), 1)
 
-<<<<<<< HEAD
     def test_update_order(self):
         """It should Update an order"""
         order = OrderFactory()
@@ -91,7 +90,7 @@
         order = Order.find(order.id)
         self.assertEqual(order.tracking_id, 8888)
         self.assertEqual(order.status.name, OrderStatus.CANCELLED.name)
-=======
+
     def test_read_order(self):
         """It should Read an order"""
         order = OrderFactory()
@@ -124,7 +123,6 @@
         same_order = Order.find_by_customer(order.customer_id)[0]
         self.assertEqual(same_order.id, order.id)
         self.assertEqual(same_order.customer_id, order.customer_id)
->>>>>>> 9fca628a
 
     def test_serialize_an_order(self):
         """It should Serialize an order"""
@@ -200,7 +198,6 @@
         self.assertEqual(len(new_order.order_items), 2)
         self.assertEqual(new_order.order_items[1].id, item2.id)
 
-<<<<<<< HEAD
     def test_update_order_item(self):
         """It should Update an order item"""
         orders = Order.all()
@@ -233,7 +230,7 @@
         self.assertEqual(item.product_id, 9999)
         self.assertEqual(item.quantity, 8888)
         self.assertEqual(item.price, 7777)
-=======
+
     def test_read_order_item(self):
         """It should Read an item"""
         order = OrderFactory()
@@ -246,5 +243,4 @@
         self.assertEqual(found_item.order_id, order.id)
         self.assertEqual(found_item.product_id, item.product_id)
         self.assertEqual(found_item.quantity, item.quantity)
-        self.assertEqual(found_item.price, item.price)
->>>>>>> 9fca628a
+        self.assertEqual(found_item.price, item.price)