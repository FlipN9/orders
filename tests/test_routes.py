--- conflicted
+++ resolved
@@ -123,7 +123,6 @@
 
         self.assertEqual(resp.status_code, status.HTTP_415_UNSUPPORTED_MEDIA_TYPE)
 
-<<<<<<< HEAD
     def test_get_order(self):
         """It should Read a single Order"""
         # get the id of an order
@@ -139,7 +138,7 @@
         """It should not Read an Order that is not found"""
         resp = self.app.get(f"{BASE_URL}/0")
         self.assertEqual(resp.status_code, status.HTTP_404_NOT_FOUND)
-=======
+    
     def test_get_order_list(self):
         """ It should List orders """
         resp = self.app.get(BASE_URL)
@@ -161,10 +160,9 @@
         self.assertEqual(resp.status_code, status.HTTP_200_OK)
         data = resp.get_json()
         self.assertEqual(data[0]["customer_id"], orders[1].customer_id)
->>>>>>> 140bbbe4
-
-    ######################################################################
-    #  I T E M S  T E S T   C A S E S
+
+    ######################################################################
+    #  I T E M  T E S T   C A S E S
     ######################################################################
 
     def test_add_item(self):
@@ -184,7 +182,6 @@
         self.assertEqual(data["quantity"], item.quantity)
         self.assertEqual(data["price"], item.price)
 
-<<<<<<< HEAD
     def test_get_item(self):
         """It should Get an item from an order"""
         # create a known address
@@ -214,7 +211,7 @@
         self.assertEqual(data["product_id"], item.product_id)
         self.assertEqual(data["quantity"], item.quantity)
         self.assertEqual(data["price"], item.price)
-=======
+    
     def test_get_item_list(self):
         """It should Get a list of Items"""
         # add two items to order
@@ -238,5 +235,4 @@
         self.assertEqual(resp.status_code, status.HTTP_200_OK)
 
         data = resp.get_json()
-        self.assertEqual(len(data), 2)
->>>>>>> 140bbbe4
+        self.assertEqual(len(data), 2)