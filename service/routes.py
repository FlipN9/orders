"""
My Service

Describe what your service does here
"""

from flask import Flask, jsonify, request, url_for, make_response, abort
from .utils import status  # HTTP Status Codes
from service.models import Order, Item

# Import Flask application
from . import app


######################################################################
# GET INDEX
######################################################################
@app.route("/")
def index():
    """ Root URL response """
    app.logger.info("Request for Root URL")
    return (
        jsonify(
            name="Order REST API Service",
            version="1.0",
            paths=url_for("list_orders", _external=True),
        ),
        status.HTTP_200_OK,
    )

# ---------------------------------------------------------------------
#                O R D E R   M E T H O D S
# ---------------------------------------------------------------------

######################################################################
# LIST ALL ORDERS OR BY CUSTOMER_ID
######################################################################
@app.route("/orders", methods=["GET"])
def list_orders():
    """Returns all of the Orders"""
    app.logger.info("Request for order list")
    orders = []
    customer_id = request.args.get("customer_id")
    if customer_id:
        orders = Order.find_by_customer(int(customer_id))
    else:
        orders = Order.all()

    results = [order.serialize() for order in orders]
    return make_response(jsonify(results), status.HTTP_200_OK)

######################################################################
# CREATE A NEW ORDER
######################################################################
@app.route("/orders", methods=["POST"])
def create_orders():
    """
    Creates an Order
    
    This endpoint will create an Order based the data in the body that is posted
    """
    app.logger.info("Request to create an Order")
    check_content_type("application/json")
    order = Order()
    order.deserialize(request.get_json())
    order.create()
    message = order.serialize()
    location_url = url_for("get_orders", order_id=order.id, _external=True)
    return make_response(
        jsonify(message), status.HTTP_201_CREATED, {"Location": location_url}
    )

######################################################################
# RETRIEVE AN ORDER
######################################################################
@app.route("/orders/<int:order_id>", methods=["GET"])
def get_orders(order_id):
    """
    Retrieve a single Order

    This endpoint will return an Order based on it's id
    """
    app.logger.info("Request for Order with id: %s", order_id)
    order = Order.find(order_id)
    if not order:
        abort(
            status.HTTP_404_NOT_FOUND,
            f"Order with id '{order_id}' could not be found.",
        )

    return make_response(jsonify(order.serialize()), status.HTTP_200_OK)

######################################################################
# UPDATE AN EXISTING ORDER
######################################################################
@app.route("/orders/<int:order_id>", methods=["PUT"])
def update_orders(order_id):
    """
    Update an Order
    This endpoint will update an Order based the body that is posted
    """
    app.logger.info("Request to update Order with id: %s", order_id)
    check_content_type("application/json")
    order = Order.find(order_id)
    if not order:
        abort(
            status.HTTP_404_NOT_FOUND, 
            f"Order with id '{order_id}' was not found."
        )

    order.deserialize(request.get_json())
    order.id = order_id
    order.update()
    return make_response(jsonify(order.serialize()), status.HTTP_200_OK)

# ---------------------------------------------------------------------
#                I T E M   M E T H O D S
# ---------------------------------------------------------------------


######################################################################
# LIST ITEMS
######################################################################
@app.route("/orders/<int:order_id>/items", methods=["GET"])
def list_items(order_id):
    """Returns all of the Items for an order"""
    app.logger.info("Request for all Items for Order with id: %s", order_id)

    order = Order.find(order_id)
    if not order:
        abort(
            status.HTTP_404_NOT_FOUND,
            f"Order with id '{order_id}' could not be found.",
        )

    results = [item.serialize() for item in order.order_items]
    return make_response(jsonify(results), status.HTTP_200_OK)


######################################################################
# ADD AN ITEM TO AN ORDER
######################################################################
@app.route("/orders/<int:order_id>/items", methods=["POST"])
def create_items(order_id):
    """
    Create an Item on an Order

    This endpoint will add an item to an order
    """
    app.logger.info("Request to create an Item for Order with id: %s", order_id)
    check_content_type("application/json")

    order = Order.find(order_id)
    if not order:
        abort(
            status.HTTP_404_NOT_FOUND,
            f"Order with id '{order_id}' could not be found.",
        )

    item = Item()
    item.deserialize(request.get_json())
    order.order_items.append(item)
    order.update()
    message = item.serialize()
    return make_response(jsonify(message), status.HTTP_201_CREATED)


######################################################################
<<<<<<< HEAD
# UPDATE A Item
######################################################################
@app.route("/orders/<int:order_id>/items/<int:item_id>", methods=["PUT"])
def update_items(order_id, item_id):
    """
    Update an Item

    This endpoint will update an Item based the body that is posted
    """
    app.logger.info(
        "Request to update Item %s for Account id: %s", (item_id, order_id)
    )
    check_content_type("application/json")

    item = Item.find(item_id)

    if not item:
        abort(
            status.HTTP_404_NOT_FOUND,
            f"Account with id '{item_id}' could not be found.",
        )

    item.deserialize(request.get_json())
    item.id = item_id
    item.update()

=======
# RETRIEVE AN ITEM FROM ORDER
######################################################################
@app.route("/orders/<int:order_id>/items/<int:item_id>", methods=["GET"])
def get_items(order_id, item_id):
    """
    Get an Item

    This endpoint returns just an item
    """
    app.logger.info(
        "Request to retrieve Item %s for Order id: %s", (item_id, order_id)
    )

    item = Item.find(item_id)
    if not item:
        abort(
            status.HTTP_404_NOT_FOUND,
            f"Item with id '{item_id}' could not be found.",
        )

>>>>>>> 9fca628a
    return make_response(jsonify(item.serialize()), status.HTTP_200_OK)

######################################################################
#  U T I L I T Y   F U N C T I O N S
######################################################################

def check_content_type(media_type):
    """Checks that the media type is correct"""
    content_type = request.headers.get("Content-Type")
    if content_type and content_type == media_type:
        return
    app.logger.error("Invalid Content-Type: %s", content_type)
    abort(
        status.HTTP_415_UNSUPPORTED_MEDIA_TYPE,
        f"Content-Type must be {media_type}"
    )<|MERGE_RESOLUTION|>--- conflicted
+++ resolved
@@ -166,7 +166,6 @@
 
 
 ######################################################################
-<<<<<<< HEAD
 # UPDATE A Item
 ######################################################################
 @app.route("/orders/<int:order_id>/items/<int:item_id>", methods=["PUT"])
@@ -192,8 +191,11 @@
     item.deserialize(request.get_json())
     item.id = item_id
     item.update()
-
-=======
+    
+    return make_response(jsonify(item.serialize()), status.HTTP_200_OK)
+
+
+######################################################################
 # RETRIEVE AN ITEM FROM ORDER
 ######################################################################
 @app.route("/orders/<int:order_id>/items/<int:item_id>", methods=["GET"])
@@ -214,7 +216,6 @@
             f"Item with id '{item_id}' could not be found.",
         )
 
->>>>>>> 9fca628a
     return make_response(jsonify(item.serialize()), status.HTTP_200_OK)
 
 ######################################################################
